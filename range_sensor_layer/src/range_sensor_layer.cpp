--- conflicted
+++ resolved
@@ -7,7 +7,9 @@
 #include <algorithm>
 #include <list>
 #include <limits>
+#include <map>
 #include <string>
+#include <utility>
 
 PLUGINLIB_EXPORT_CLASS(range_sensor_layer::RangeSensorLayer, costmap_2d::Layer)
 
@@ -253,11 +255,7 @@
   in.header.stamp = range_message.header.stamp;
   in.header.frame_id = range_message.header.frame_id;
 
-<<<<<<< HEAD
   if (!tf_->canTransform(global_frame_, in.header.frame_id, in.header.stamp, ros::Duration(transform_tolerance_)))
-=======
-  if (!tf_->waitForTransform(global_frame_, in.header.frame_id, in.header.stamp, ros::Duration(0.1)))
->>>>>>> 98de37dc
   {
     ROS_ERROR_THROTTLE(1.0, "Range sensor layer can't transform from %s to %s at %f",
                        global_frame_.c_str(), in.header.frame_id.c_str(),
@@ -265,11 +263,7 @@
     return;
   }
 
-<<<<<<< HEAD
   tf_->transform(in, out, global_frame_);
-=======
-  tf_->transformPoint(global_frame_, in, out);
->>>>>>> 98de37dc
 
   double ox = out.point.x, oy = out.point.y;
 
@@ -365,7 +359,7 @@
 
   buffered_readings_++;
   last_reading_time_ = ros::Time::now();
-  if(use_decay_)
+  if (use_decay_)
     removeOutdatedReadings();
 }
 
@@ -376,7 +370,7 @@
   double removal_time = last_reading_time_.toSec() - pixel_decay_;
   for (it_map = marked_point_history_.begin() ; it_map != marked_point_history_.end() ; it_map++ )
   {
-    if(it_map->second < removal_time)
+    if (it_map->second < removal_time)
     {
       marked_point_history_.erase(it_map);
       setCost(std::get<0>(it_map->first), std::get<1>(it_map->first), costmap_2d::FREE_SPACE);
@@ -404,28 +398,25 @@
     ROS_DEBUG("%f %f | %f %f = %f", dx, dy, theta, phi, sensor);
     ROS_DEBUG("%f | %f %f | %f", prior, prob_occ, prob_not, new_prob);
     unsigned char c = to_cost(new_prob);
-<<<<<<< HEAD
 
     setCost(x, y, c);
-    if(use_decay_)
+    if (use_decay_)
     {
       std::pair<unsigned int, unsigned int> coordinate_pair(x, y);
       // If the point has a score high enough to be marked in the costmap, we add it's time to the marked_point_history
-      if(c > to_cost(mark_threshold_))
+      if (c > to_cost(mark_threshold_))
         marked_point_history_[coordinate_pair] = last_reading_time_.toSec();
       // If the point score is not high enough, we try to find it in the mark history point.
-      // In the case we find it in the marked_point_history we clear it from the map so we won't checked already cleared point
-      else if(c < to_cost(clear_threshold_))
+      // In the case we find it in the marked_point_history
+      // we clear it from the map so we won't checked already cleared point
+      else if (c < to_cost(clear_threshold_))
       {
         std::map<std::pair<unsigned int, unsigned int>, double>::iterator it_clear;
         it_clear = marked_point_history_.find(coordinate_pair);
-        if(it_clear != marked_point_history_.end())
+        if (it_clear != marked_point_history_.end())
           marked_point_history_.erase(it_clear);
       }
     }
-=======
-    setCost(x, y, c);
->>>>>>> 98de37dc
   }
 }
 
